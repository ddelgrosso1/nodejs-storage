// Copyright 2019 Google LLC
//
// Licensed under the Apache License, Version 2.0 (the "License");
// you may not use this file except in compliance with the License.
// You may obtain a copy of the License at
//
//      http://www.apache.org/licenses/LICENSE-2.0
//
// Unless required by applicable law or agreed to in writing, software
// distributed under the License is distributed on an "AS IS" BASIS,
// WITHOUT WARRANTIES OR CONDITIONS OF ANY KIND, either express or implied.
// See the License for the specific language governing permissions and
// limitations under the License.

import {ApiError, Metadata, Service, ServiceOptions} from './nodejs-common';
import {paginator} from '@google-cloud/paginator';
import {promisifyAll} from '@google-cloud/promisify';
import arrify = require('arrify');
import {Readable} from 'stream';

import {Bucket} from './bucket';
import {Channel} from './channel';
import {File} from './file';
import {normalize} from './util';
import {HmacKey, HmacKeyMetadata, HmacKeyOptions} from './hmacKey';

export interface GetServiceAccountOptions {
  userProject?: string;
}
export interface ServiceAccount {
  emailAddress?: string;
}
export type GetServiceAccountResponse = [ServiceAccount, Metadata];
export interface GetServiceAccountCallback {
  (
    err: Error | null,
    serviceAccount?: ServiceAccount,
    apiResponse?: Metadata
  ): void;
}

export interface CreateBucketQuery {
  project: string;
  userProject: string;
}

export enum IdempotencyStrategy {
  RetryAlways,
  RetryConditional,
  RetryNever,
}

export interface RetryOptions {
  retryDelayMultiplier?: number;
  totalTimeout?: number;
  maxRetryDelay?: number;
  autoRetry?: boolean;
  maxRetries?: number;
  retryableErrorFn?: (err: ApiError) => boolean;
  idempotencyStrategy?: IdempotencyStrategy;
}

export interface PreconditionOptions {
  ifGenerationMatch?: number;
  ifGenerationNotMatch?: number;
  ifMetagenerationMatch?: number;
  ifMetagenerationNotMatch?: number;
}

export interface StorageOptions extends ServiceOptions {
  retryOptions?: RetryOptions;
  /**
   * The API endpoint of the service used to make requests.
   * Defaults to `storage.googleapis.com`.
   */
  apiEndpoint?: string;
}

export interface BucketOptions {
  kmsKeyName?: string;
  userProject?: string;
  preconditionOpts?: PreconditionOptions;
}

export interface Cors {
  maxAgeSeconds?: number;
  method?: string[];
  origin?: string[];
  responseHeader?: string[];
}

interface Versioning {
  enabled: boolean;
}

export interface CreateBucketRequest {
  archive?: boolean;
  coldline?: boolean;
  cors?: Cors[];
  dra?: boolean;
  location?: string;
  multiRegional?: boolean;
  nearline?: boolean;
  regional?: boolean;
  requesterPays?: boolean;
  retentionPolicy?: object;
  rpo?: string;
  standard?: boolean;
  storageClass?: string;
  userProject?: string;
  versioning?: Versioning;
}

export type CreateBucketResponse = [Bucket, Metadata];

export interface BucketCallback {
  (err: Error | null, bucket?: Bucket | null, apiResponse?: Metadata): void;
}

export type GetBucketsResponse = [Bucket[], {}, Metadata];
export interface GetBucketsCallback {
  (
    err: Error | null,
    buckets: Bucket[],
    nextQuery?: {},
    apiResponse?: Metadata
  ): void;
}
export interface GetBucketsRequest {
  prefix?: string;
  project?: string;
  autoPaginate?: boolean;
  maxApiCalls?: number;
  maxResults?: number;
  pageToken?: string;
  userProject?: string;
}

export interface HmacKeyResourceResponse {
  metadata: HmacKeyMetadata;
  secret: string;
}

export type CreateHmacKeyResponse = [HmacKey, string, HmacKeyResourceResponse];

export interface CreateHmacKeyOptions {
  projectId?: string;
  userProject?: string;
}

export interface CreateHmacKeyCallback {
  (
    err: Error | null,
    hmacKey?: HmacKey | null,
    secret?: string | null,
    apiResponse?: HmacKeyResourceResponse
  ): void;
}

export interface GetHmacKeysOptions {
  projectId?: string;
  serviceAccountEmail?: string;
  showDeletedKeys?: boolean;
  autoPaginate?: boolean;
  maxApiCalls?: number;
  maxResults?: number;
  pageToken?: string;
  userProject?: string;
}

export interface GetHmacKeysCallback {
  (
    err: Error | null,
    hmacKeys: HmacKey[] | null,
    nextQuery?: {},
    apiResponse?: Metadata
  ): void;
}

export enum ExceptionMessages {
  EXPIRATION_DATE_INVALID = 'The expiration date provided was invalid.',
  EXPIRATION_DATE_PAST = 'An expiration date cannot be in the past.',
  INVALID_ACTION = 'The action is not provided or invalid.',
}

export enum StorageExceptionMessages {
  BUCKET_NAME_REQUIRED = 'A bucket name is needed to use Cloud Storage.',
  BUCKET_NAME_REQUIRED_CREATE = 'A name is required to create a bucket.',
  HMAC_SERVICE_ACCOUNT = 'The first argument must be a service account email to create an HMAC key.',
  HMAC_ACCESS_ID = 'An access ID is needed to create an HmacKey object.',
}

export type GetHmacKeysResponse = [HmacKey[]];

export const PROTOCOL_REGEX = /^(\w*):\/\//;

/**
 * Default behavior: Automatically retry retriable server errors.
 *
 * @const {boolean}
 */
export const AUTO_RETRY_DEFAULT = true;

/**
 * Default behavior: Only attempt to retry retriable errors 3 times.
 *
 * @const {number}
 */
export const MAX_RETRY_DEFAULT = 3;

/**
 * Default behavior: Wait twice as long as previous retry before retrying.
 *
 * @const {number}
 */
export const RETRY_DELAY_MULTIPLIER_DEFAULT = 2;

/**
 * Default behavior: If the operation doesn't succeed after 600 seconds,
 *  stop retrying.
 *
 * @const {number}
 */
export const TOTAL_TIMEOUT_DEFAULT = 600;

/**
 * Default behavior: Wait no more than 64 seconds between retries.
 *
 * @const {number}
 */
export const MAX_RETRY_DELAY_DEFAULT = 64;

/**
 * Default behavior: Retry conditionally idempotent operations if correct preconditions are set.
 *
 * @const {enum}
 * @private
 */
const IDEMPOTENCY_STRATEGY_DEFAULT = IdempotencyStrategy.RetryConditional;

/**
 * Returns true if the API request should be retried, given the error that was
 * given the first time the request was attempted.
 * @const
 * @param {error} err - The API error to check if it is appropriate to retry.
 * @return {boolean} True if the API request should be retried, false otherwise.
 */
export const RETRYABLE_ERR_FN_DEFAULT = function (err?: ApiError) {
  if (err) {
    if ([408, 429, 500, 502, 503, 504].indexOf(err.code!) !== -1) {
      return true;
    }

    if (err.errors) {
      for (const e of err.errors) {
        const reason = e?.reason?.toString().toLowerCase();
        if (
          (reason && reason.includes('eai_again')) || //DNS lookup error
          reason === 'econnreset' ||
          reason === 'unexpected connection closure'
        ) {
          return true;
        }
      }
    }
  }
  return false;
};

/*! Developer Documentation
 *
 * Invoke this method to create a new Storage object bound with pre-determined
 * configuration options. For each object that can be created (e.g., a bucket),
 * there is an equivalent static and instance method. While they are classes,
 * they can be instantiated without use of the `new` keyword.
 */
/**
 * Cloud Storage uses access control lists (ACLs) to manage object and
 * bucket access. ACLs are the mechanism you use to share objects with other
 * users and allow other users to access your buckets and objects.
 *
 * This object provides constants to refer to the three permission levels that
 * can be granted to an entity:
 *
 *   - `gcs.acl.OWNER_ROLE` - ("OWNER")
 *   - `gcs.acl.READER_ROLE` - ("READER")
 *   - `gcs.acl.WRITER_ROLE` - ("WRITER")
 *
 * See {@link https://cloud.google.com/storage/docs/access-control/lists| About Access Control Lists}
 *
 * @name Storage#acl
 * @type {object}
 * @property {string} OWNER_ROLE
 * @property {string} READER_ROLE
 * @property {string} WRITER_ROLE
 *
 * @example
 * ```
 * const {Storage} = require('@google-cloud/storage');
 * const storage = new Storage();
 * const albums = storage.bucket('albums');
 *
 * //-
 * // Make all of the files currently in a bucket publicly readable.
 * //-
 * const options = {
 *   entity: 'allUsers',
 *   role: storage.acl.READER_ROLE
 * };
 *
 * albums.acl.add(options, function(err, aclObject) {});
 *
 * //-
 * // Make any new objects added to a bucket publicly readable.
 * //-
 * albums.acl.default.add(options, function(err, aclObject) {});
 *
 * //-
 * // Grant a user ownership permissions to a bucket.
 * //-
 * albums.acl.add({
 *   entity: 'user-useremail@example.com',
 *   role: storage.acl.OWNER_ROLE
 * }, function(err, aclObject) {});
 *
 * //-
 * // If the callback is omitted, we'll return a Promise.
 * //-
 * albums.acl.add(options).then(function(data) {
 *   const aclObject = data[0];
 *   const apiResponse = data[1];
 * });
 * ```
 */
/**
 * Get {@link Bucket} objects for all of the buckets in your project as
 * a readable object stream.
 *
 * @method Storage#getBucketsStream
 * @param {GetBucketsRequest} [query] Query object for listing buckets.
 * @returns {ReadableStream} A readable stream that emits {@link Bucket}
 *     instances.
 *
 * @example
 * ```
 * storage.getBucketsStream()
 *   .on('error', console.error)
 *   .on('data', function(bucket) {
 *     // bucket is a Bucket object.
 *   })
 *   .on('end', function() {
 *     // All buckets retrieved.
 *   });
 *
 * //-
 * // If you anticipate many results, you can end a stream early to prevent
 * // unnecessary processing and API requests.
 * //-
 * storage.getBucketsStream()
 *   .on('data', function(bucket) {
 *     this.end();
 *   });
 * ```
 */
/**
 * Get {@link HmacKey} objects for all of the HMAC keys in the project in a
 * readable object stream.
 *
 * @method Storage#getHmacKeysStream
 * @param {GetHmacKeysOptions} [options] Configuration options.
 * @returns {ReadableStream} A readable stream that emits {@link HmacKey}
 *     instances.
 *
 * @example
 * ```
 * storage.getHmacKeysStream()
 *   .on('error', console.error)
 *   .on('data', function(hmacKey) {
 *     // hmacKey is an HmacKey object.
 *   })
 *   .on('end', function() {
 *     // All HmacKey retrieved.
 *   });
 *
 * //-
 * // If you anticipate many results, you can end a stream early to prevent
 * // unnecessary processing and API requests.
 * //-
 * storage.getHmacKeysStream()
 *   .on('data', function(bucket) {
 *     this.end();
 *   });
 * ```
 */
/**
 * <h4>ACLs</h4>
 * Cloud Storage uses access control lists (ACLs) to manage object and
 * bucket access. ACLs are the mechanism you use to share files with other users
 * and allow other users to access your buckets and files.
 *
 * To learn more about ACLs, read this overview on
 * {@link https://cloud.google.com/storage/docs/access-control| Access Control}.
 *
 * See {@link https://cloud.google.com/storage/docs/overview| Cloud Storage overview}
 * See {@link https://cloud.google.com/storage/docs/access-control| Access Control}
 *
 * @class
 */
export class Storage extends Service {
  /**
   * {@link Bucket} class.
   *
   * @name Storage.Bucket
   * @see Bucket
   * @type {Constructor}
   */
  static Bucket: typeof Bucket = Bucket;

  /**
   * {@link Channel} class.
   *
   * @name Storage.Channel
   * @see Channel
   * @type {Constructor}
   */
  static Channel: typeof Channel = Channel;

  /**
   * {@link File} class.
   *
   * @name Storage.File
   * @see File
   * @type {Constructor}
   */
  static File: typeof File = File;

  /**
   * {@link HmacKey} class.
   *
   * @name Storage.HmacKey
   * @see HmacKey
   * @type {Constructor}
   */
  static HmacKey: typeof HmacKey = HmacKey;

  static acl = {
    OWNER_ROLE: 'OWNER',
    READER_ROLE: 'READER',
    WRITER_ROLE: 'WRITER',
  };

  /**
   * Reference to {@link Storage.acl}.
   *
   * @name Storage#acl
   * @see Storage.acl
   */
  acl: typeof Storage.acl;

  getBucketsStream(): Readable {
    // placeholder body, overwritten in constructor
    return new Readable();
  }

  getHmacKeysStream(): Readable {
    // placeholder body, overwritten in constructor
    return new Readable();
  }

  retryOptions: RetryOptions;

  /**
   * @typedef {object} StorageOptions
   * @property {string} [projectId] The project ID from the Google Developer's
   *     Console, e.g. 'grape-spaceship-123'. We will also check the environment
   *     variable `GCLOUD_PROJECT` for your project ID. If your app is running
   * in an environment which supports {@link
   * https://cloud.google.com/docs/authentication/production#providing_credentials_to_your_application
   * Application Default Credentials}, your project ID will be detected
   * automatically.
   * @property {string} [keyFilename] Full path to the a .json, .pem, or .p12 key
   *     downloaded from the Google Developers Console. If you provide a path to
   * a JSON file, the `projectId` option above is not necessary. NOTE: .pem and
   *     .p12 require you to specify the `email` option as well.
   * @property {string} [email] Account email address. Required when using a .pem
   *     or .p12 keyFilename.
   * @property {object} [credentials] Credentials object.
   * @property {string} [credentials.client_email]
   * @property {string} [credentials.private_key]
   * @property {object} [retryOptions] Options for customizing retries. Retriable server errors
   *     will be retried with exponential delay between them dictated by the formula
   *     max(maxRetryDelay, retryDelayMultiplier*retryNumber) until maxRetries or totalTimeout
   *     has been reached. Retries will only happen if autoRetry is set to true.
   * @property {boolean} [retryOptions.autoRetry=true] Automatically retry requests if the
   *     response is related to rate limits or certain intermittent server
   * errors. We will exponentially backoff subsequent requests by default.
   * @property {number} [retryOptions.retryDelayMultiplier = 2] the multiplier by which to
   *   increase the delay time between the completion of failed requests, and the
   *   initiation of the subsequent retrying request.
   * @property {number} [retryOptions.totalTimeout = 600] The total time, starting from
   *  when the initial request is sent, after which an error will
   *   be returned, regardless of the retrying attempts made meanwhile.
   * @property {number} [retryOptions.maxRetryDelay = 64] The maximum delay time between requests.
   *   When this value is reached, ``retryDelayMultiplier`` will no longer be used to
   *   increase delay time.
   * @property {number} [retryOptions.maxRetries=3] Maximum number of automatic retries
   *     attempted before returning the error.
   * @property {function} [retryOptions.retryableErrorFn] Function that returns true if a given
   *     error should be retried and false otherwise.
   * @property {enum} [retryOptions.idempotencyStrategy=IdempotencyStrategy.RetryConditional] Enumeration
   *     controls how conditionally idempotent operations are retried. Possible values are: RetryAlways -
   *     will respect other retry settings and attempt to retry conditionally idempotent operations. RetryConditional -
   *     will retry conditionally idempotent operations if the correct preconditions are set. RetryNever - never
   *     retry a conditionally idempotent operation.
   * @property {string} [userAgent] The value to be prepended to the User-Agent
   *     header in API requests.
   * @property {object} [authClient] `AuthClient` or `GoogleAuth` client to reuse instead of creating a new one.
   * @property {number} [timeout] The amount of time in milliseconds to wait per http request before timing out.
   * @property {object[]} [interceptors_] Array of custom request interceptors to be returned in the order they were assigned.
   * @property {string} [apiEndpoint = storage.google.com] The API endpoint of the service used to make requests.
   * @property {boolean} [useAuthWithCustomEndpoint = false] Controls whether or not to use authentication when using a custom endpoint.
   */
  /**
   * Constructs the Storage client.
   *
   * @example
   * Create a client that uses Application Default Credentials
   * (ADC)
   * ```
   * const {Storage} = require('@google-cloud/storage');
   * const storage = new Storage();
   * ```
   *
   * @example
   * Create a client with explicit credentials
   * ```
   * const storage = new Storage({
   *   projectId: 'your-project-id',
   *   keyFilename: '/path/to/keyfile.json'
   * });
   * ```
   *
   * @example
   * Create a client with an `AuthClient` (e.g. `DownscopedClient`)
   * ```
   * const {DownscopedClient} = require('google-auth-library');
   * const authClient = new DownscopedClient({...});
   *
   * const storage = new Storage({authClient});
   * ```
   *
   * Additional samples:
   * - https://github.com/googleapis/google-auth-library-nodejs#sample-usage-1
   * - https://github.com/googleapis/google-auth-library-nodejs/blob/main/samples/downscopedclient.js
   *
   * @param {StorageOptions} [options] Configuration options.
   */
  constructor(options: StorageOptions = {}) {
    let apiEndpoint = 'https://storage.googleapis.com';
    let customEndpoint = false;

    // Note: EMULATOR_HOST is an experimental configuration variable. Use apiEndpoint instead.
    const EMULATOR_HOST = process.env.STORAGE_EMULATOR_HOST;
    if (typeof EMULATOR_HOST === 'string') {
      apiEndpoint = Storage.sanitizeEndpoint(EMULATOR_HOST);
      customEndpoint = true;
    }

    if (options.apiEndpoint) {
      apiEndpoint = Storage.sanitizeEndpoint(options.apiEndpoint);
      customEndpoint = true;
    }

    options = Object.assign({}, options, {apiEndpoint});

    // Note: EMULATOR_HOST is an experimental configuration variable. Use apiEndpoint instead.
    const baseUrl = EMULATOR_HOST || `${options.apiEndpoint}/storage/v1`;

<<<<<<< HEAD
    let packageJson: ReturnType<JSON['parse']> = {};

    try {
      // if requiring from 'build' (default)
      packageJson = require('../../package.json');
    } catch (e) {
      // if requiring directly from TypeScript context
      packageJson = require('../package.json');
=======
    let autoRetryValue = AUTO_RETRY_DEFAULT;
    if (
      options.autoRetry !== undefined &&
      options.retryOptions?.autoRetry !== undefined
    ) {
      throw new ApiError(StorageExceptionMessages.AUTO_RETRY_DEPRECATED);
    } else if (options.autoRetry !== undefined) {
      autoRetryValue = options.autoRetry;
    } else if (options.retryOptions?.autoRetry !== undefined) {
      autoRetryValue = options.retryOptions.autoRetry;
    }

    let maxRetryValue = MAX_RETRY_DEFAULT;
    if (options.maxRetries && options.retryOptions?.maxRetries) {
      throw new ApiError(StorageExceptionMessages.MAX_RETRIES_DEPRECATED);
    } else if (options.maxRetries) {
      maxRetryValue = options.maxRetries;
    } else if (options.retryOptions?.maxRetries) {
      maxRetryValue = options.retryOptions.maxRetries;
>>>>>>> ad8440b6
    }

    const config = {
      apiEndpoint: options.apiEndpoint!,
      retryOptions: {
        autoRetry:
          options.retryOptions?.autoRetry !== undefined
            ? options.retryOptions?.autoRetry
            : AUTO_RETRY_DEFAULT,
        maxRetries: options.retryOptions?.maxRetries
          ? options.retryOptions?.maxRetries
          : MAX_RETRY_DEFAULT,
        retryDelayMultiplier: options.retryOptions?.retryDelayMultiplier
          ? options.retryOptions?.retryDelayMultiplier
          : RETRY_DELAY_MULTIPLIER_DEFAULT,
        totalTimeout: options.retryOptions?.totalTimeout
          ? options.retryOptions?.totalTimeout
          : TOTAL_TIMEOUT_DEFAULT,
        maxRetryDelay: options.retryOptions?.maxRetryDelay
          ? options.retryOptions?.maxRetryDelay
          : MAX_RETRY_DELAY_DEFAULT,
        retryableErrorFn: options.retryOptions?.retryableErrorFn
          ? options.retryOptions?.retryableErrorFn
          : RETRYABLE_ERR_FN_DEFAULT,
        idempotencyStrategy:
          options.retryOptions?.idempotencyStrategy !== undefined
            ? options.retryOptions?.idempotencyStrategy
            : IDEMPOTENCY_STRATEGY_DEFAULT,
      },
      baseUrl,
      customEndpoint,
      useAuthWithCustomEndpoint: options?.useAuthWithCustomEndpoint,
      projectIdRequired: false,
      scopes: [
        'https://www.googleapis.com/auth/iam',
        'https://www.googleapis.com/auth/cloud-platform',
        'https://www.googleapis.com/auth/devstorage.full_control',
      ],
      packageJson: require('../../package.json'),
    };

    super(config, options);

    /**
     * Reference to {@link Storage.acl}.
     *
     * @name Storage#acl
     * @see Storage.acl
     */
    this.acl = Storage.acl;

    this.retryOptions = config.retryOptions;

    this.getBucketsStream = paginator.streamify('getBuckets');
    this.getHmacKeysStream = paginator.streamify('getHmacKeys');
  }

  private static sanitizeEndpoint(url: string) {
    if (!PROTOCOL_REGEX.test(url)) {
      url = `https://${url}`;
    }
    return url.replace(/\/+$/, ''); // Remove trailing slashes
  }

  /**
   * Get a reference to a Cloud Storage bucket.
   *
   * @param {string} name Name of the bucket.
   * @param {object} [options] Configuration object.
   * @param {string} [options.kmsKeyName] A Cloud KMS key that will be used to
   *     encrypt objects inserted into this bucket, if no encryption method is
   *     specified.
   * @param {string} [options.userProject] User project to be billed for all
   *     requests made from this Bucket object.
   * @returns {Bucket}
   * @see Bucket
   *
   * @example
   * ```
   * const {Storage} = require('@google-cloud/storage');
   * const storage = new Storage();
   * const albums = storage.bucket('albums');
   * const photos = storage.bucket('photos');
   * ```
   */
  bucket(name: string, options?: BucketOptions) {
    if (!name) {
      throw new Error(StorageExceptionMessages.BUCKET_NAME_REQUIRED);
    }
    return new Bucket(this, name, options);
  }

  /**
   * Reference a channel to receive notifications about changes to your bucket.
   *
   * @param {string} id The ID of the channel.
   * @param {string} resourceId The resource ID of the channel.
   * @returns {Channel}
   * @see Channel
   *
   * @example
   * ```
   * const {Storage} = require('@google-cloud/storage');
   * const storage = new Storage();
   * const channel = storage.channel('id', 'resource-id');
   * ```
   */
  channel(id: string, resourceId: string) {
    return new Channel(this, id, resourceId);
  }

  createBucket(
    name: string,
    metadata?: CreateBucketRequest
  ): Promise<CreateBucketResponse>;
  createBucket(name: string, callback: BucketCallback): void;
  createBucket(
    name: string,
    metadata: CreateBucketRequest,
    callback: BucketCallback
  ): void;
  createBucket(
    name: string,
    metadata: CreateBucketRequest,
    callback: BucketCallback
  ): void;
  /**
   * @typedef {array} CreateBucketResponse
   * @property {Bucket} 0 The new {@link Bucket}.
   * @property {object} 1 The full API response.
   */
  /**
   * @callback CreateBucketCallback
   * @param {?Error} err Request error, if any.
   * @param {Bucket} bucket The new {@link Bucket}.
   * @param {object} apiResponse The full API response.
   */
  /**
   * Metadata to set for the bucket.
   *
   * @typedef {object} CreateBucketRequest
   * @property {boolean} [archive=false] Specify the storage class as Archive.
   * @property {boolean} [coldline=false] Specify the storage class as Coldline.
   * @property {Cors[]} [cors=[]] Specify the CORS configuration to use.
   * @property {boolean} [dra=false] Specify the storage class as Durable Reduced
   *     Availability.
   * @property {string} [location] Specify the bucket's location(s). If specifying
   *     a dual-region, can be specified as a string `"US-CENTRAL1+US-WEST1"`.
   *     For more information, see {@link https://cloud.google.com/storage/docs/locations| Bucket Locations}.
   * @property {boolean} [multiRegional=false] Specify the storage class as
   *     Multi-Regional.
   * @property {boolean} [nearline=false] Specify the storage class as Nearline.
   * @property {boolean} [regional=false] Specify the storage class as Regional.
   * @property {boolean} [requesterPays=false] **Early Access Testers Only**
   *     Force the use of the User Project metadata field to assign operational
   *     costs when an operation is made on a Bucket and its objects.
   * @property {string} [rpo] For dual-region buckets, controls whether turbo
   *      replication is enabled (`ASYNC_TURBO`) or disabled (`DEFAULT`).
   * @property {boolean} [standard=true] Specify the storage class as Standard.
   * @property {string} [storageClass] The new storage class. (`standard`,
   *     `nearline`, `coldline`, or `archive`).
   *     **Note:** The storage classes `multi_regional`, `regional`, and
   *     `durable_reduced_availability` are now legacy and will be deprecated in
   *     the future.
   * @property {Versioning} [versioning=undefined] Specify the versioning status.
   * @property {string} [userProject] The ID of the project which will be billed
   *     for the request.
   */
  /**
   * Create a bucket.
   *
   * Cloud Storage uses a flat namespace, so you can't create a bucket with
   * a name that is already in use. For more information, see
   * {@link https://cloud.google.com/storage/docs/bucketnaming.html#requirements| Bucket Naming Guidelines}.
   *
   * See {@link https://cloud.google.com/storage/docs/json_api/v1/buckets/insert| Buckets: insert API Documentation}
   * See {@link https://cloud.google.com/storage/docs/storage-classes| Storage Classes}
   *
   * @param {string} name Name of the bucket to create.
   * @param {CreateBucketRequest} [metadata] Metadata to set for the bucket.
   * @param {CreateBucketCallback} [callback] Callback function.
   * @returns {Promise<CreateBucketResponse>}
   * @throws {Error} If a name is not provided.
   * @see Bucket#create
   *
   * @example
   * ```
   * const {Storage} = require('@google-cloud/storage');
   * const storage = new Storage();
   * const callback = function(err, bucket, apiResponse) {
   *   // `bucket` is a Bucket object.
   * };
   *
   * storage.createBucket('new-bucket', callback);
   *
   * //-
   * // Create a bucket in a specific location and region. <em>See the <a
   * // href="https://cloud.google.com/storage/docs/json_api/v1/buckets/insert">
   * // Official JSON API docs</a> for complete details on the `location`
   * option.
   * // </em>
   * //-
   * const metadata = {
   *   location: 'US-CENTRAL1',
   *   regional: true
   * };
   *
   * storage.createBucket('new-bucket', metadata, callback);
   *
   * //-
   * // Create a bucket with a retention policy of 6 months.
   * //-
   * const metadata = {
   *   retentionPolicy: {
   *     retentionPeriod: 15780000 // 6 months in seconds.
   *   }
   * };
   *
   * storage.createBucket('new-bucket', metadata, callback);
   *
   * //-
   * // Enable versioning on a new bucket.
   * //-
   * const metadata = {
   *   versioning: {
   *     enabled: true
   *   }
   * };
   *
   * storage.createBucket('new-bucket', metadata, callback);
   *
   * //-
   * // If the callback is omitted, we'll return a Promise.
   * //-
   * storage.createBucket('new-bucket').then(function(data) {
   *   const bucket = data[0];
   *   const apiResponse = data[1];
   * });
   *
   * ```
   * @example <caption>include:samples/buckets.js</caption>
   * region_tag:storage_create_bucket
   * Another example:
   */
  createBucket(
    name: string,
    metadataOrCallback?: BucketCallback | CreateBucketRequest,
    callback?: BucketCallback
  ): Promise<CreateBucketResponse> | void {
    if (!name) {
      throw new Error(StorageExceptionMessages.BUCKET_NAME_REQUIRED_CREATE);
    }

    let metadata: CreateBucketRequest;
    if (!callback) {
      callback = metadataOrCallback as BucketCallback;
      metadata = {};
    } else {
      metadata = metadataOrCallback as CreateBucketRequest;
    }

    const body = Object.assign({}, metadata, {name}) as {} as {
      [index: string]: string | {};
    };

    const storageClasses = {
      archive: 'ARCHIVE',
      coldline: 'COLDLINE',
      dra: 'DURABLE_REDUCED_AVAILABILITY',
      multiRegional: 'MULTI_REGIONAL',
      nearline: 'NEARLINE',
      regional: 'REGIONAL',
      standard: 'STANDARD',
    } as {[index: string]: string};

    Object.keys(storageClasses).forEach(storageClass => {
      if (body[storageClass]) {
        if (metadata.storageClass && metadata.storageClass !== storageClass) {
          throw new Error(
            `Both \`${storageClass}\` and \`storageClass\` were provided.`
          );
        }
        body.storageClass = storageClasses[storageClass];
        delete body[storageClass];
      }
    });

    if (body.requesterPays) {
      body.billing = {
        requesterPays: body.requesterPays,
      };
      delete body.requesterPays;
    }

    const query = {
      project: this.projectId,
    } as CreateBucketQuery;

    if (body.userProject) {
      query.userProject = body.userProject as string;
      delete body.userProject;
    }

    this.request(
      {
        method: 'POST',
        uri: '/b',
        qs: query,
        json: body,
      },
      (err, resp) => {
        if (err) {
          callback!(err, null, resp);
          return;
        }

        const bucket = this.bucket(name);
        bucket.metadata = resp;

        callback!(null, bucket, resp);
      }
    );
  }

  createHmacKey(
    serviceAccountEmail: string,
    options?: CreateHmacKeyOptions
  ): Promise<CreateHmacKeyResponse>;
  createHmacKey(
    serviceAccountEmail: string,
    callback: CreateHmacKeyCallback
  ): void;
  createHmacKey(
    serviceAccountEmail: string,
    options: CreateHmacKeyOptions,
    callback: CreateHmacKeyCallback
  ): void;
  /**
   * @typedef {object} CreateHmacKeyOptions
   * @property {string} [projectId] The project ID of the project that owns
   *     the service account of the requested HMAC key. If not provided,
   *     the project ID used to instantiate the Storage client will be used.
   * @property {string} [userProject] This parameter is currently ignored.
   */
  /**
   * @typedef {object} HmacKeyMetadata
   * @property {string} accessId The access id identifies which HMAC key was
   *     used to sign a request when authenticating with HMAC.
   * @property {string} etag Used to perform a read-modify-write of the key.
   * @property {string} id The resource name of the HMAC key.
   * @property {string} projectId The project ID.
   * @property {string} serviceAccountEmail The service account's email this
   *     HMAC key is created for.
   * @property {string} state The state of this HMAC key. One of "ACTIVE",
   *     "INACTIVE" or "DELETED".
   * @property {string} timeCreated The creation time of the HMAC key in
   *     RFC 3339 format.
   * @property {string} [updated] The time this HMAC key was last updated in
   *     RFC 3339 format.
   */
  /**
   * @typedef {array} CreateHmacKeyResponse
   * @property {HmacKey} 0 The HmacKey instance created from API response.
   * @property {string} 1 The HMAC key's secret used to access the XML API.
   * @property {object} 3 The raw API response.
   */
  /**
   * @callback CreateHmacKeyCallback Callback function.
   * @param {?Error} err Request error, if any.
   * @param {HmacKey} hmacKey The HmacKey instance created from API response.
   * @param {string} secret The HMAC key's secret used to access the XML API.
   * @param {object} apiResponse The raw API response.
   */
  /**
   * Create an HMAC key associated with an service account to authenticate
   * requests to the Cloud Storage XML API.
   *
   * See {@link https://cloud.google.com/storage/docs/authentication/hmackeys| HMAC keys documentation}
   *
   * @param {string} serviceAccountEmail The service account's email address
   *     with which the HMAC key is created for.
   * @param {CreateHmacKeyCallback} [callback] Callback function.
   * @return {Promise<CreateHmacKeyResponse>}
   *
   * @example
   * ```
   * const {Storage} = require('google-cloud/storage');
   * const storage = new Storage();
   *
   * // Replace with your service account's email address
   * const serviceAccountEmail =
   *   'my-service-account@appspot.gserviceaccount.com';
   *
   * storage.createHmacKey(serviceAccountEmail, function(err, hmacKey, secret) {
   *   if (!err) {
   *     // Securely store the secret for use with the XML API.
   *   }
   * });
   *
   * //-
   * // If the callback is omitted, we'll return a Promise.
   * //-
   * storage.createHmacKey(serviceAccountEmail)
   *   .then((response) => {
   *     const hmacKey = response[0];
   *     const secret = response[1];
   *     // Securely store the secret for use with the XML API.
   *   });
   * ```
   */
  createHmacKey(
    serviceAccountEmail: string,
    optionsOrCb?: CreateHmacKeyOptions | CreateHmacKeyCallback,
    cb?: CreateHmacKeyCallback
  ): Promise<CreateHmacKeyResponse> | void {
    if (typeof serviceAccountEmail !== 'string') {
      throw new Error(StorageExceptionMessages.HMAC_SERVICE_ACCOUNT);
    }

    const {options, callback} = normalize<
      CreateHmacKeyOptions,
      CreateHmacKeyCallback
    >(optionsOrCb, cb);
    const query = Object.assign({}, options, {serviceAccountEmail});
    const projectId = query.projectId || this.projectId;
    delete query.projectId;

    this.request(
      {
        method: 'POST',
        uri: `/projects/${projectId}/hmacKeys`,
        qs: query,
        maxRetries: 0, //explicitly set this value since this is a non-idempotent function
      },
      (err, resp: HmacKeyResourceResponse) => {
        if (err) {
          callback!(err, null, null, resp);
          return;
        }

        const metadata = resp.metadata;
        const hmacKey = this.hmacKey(metadata.accessId, {
          projectId: metadata.projectId,
        });
        hmacKey.metadata = resp.metadata;

        callback!(null, hmacKey, resp.secret, resp);
      }
    );
  }

  getBuckets(options?: GetBucketsRequest): Promise<GetBucketsResponse>;
  getBuckets(options: GetBucketsRequest, callback: GetBucketsCallback): void;
  getBuckets(callback: GetBucketsCallback): void;
  /**
   * Query object for listing buckets.
   *
   * @typedef {object} GetBucketsRequest
   * @property {boolean} [autoPaginate=true] Have pagination handled
   *     automatically.
   * @property {number} [maxApiCalls] Maximum number of API calls to make.
   * @property {number} [maxResults] Maximum number of items plus prefixes to
   *     return per call.
   *     Note: By default will handle pagination automatically
   *     if more than 1 page worth of results are requested per call.
   *     When `autoPaginate` is set to `false` the smaller of `maxResults`
   *     or 1 page of results will be returned per call.
   * @property {string} [pageToken] A previously-returned page token
   *     representing part of the larger set of results to view.
   * @property {string} [userProject] The ID of the project which will be billed
   *     for the request.
   */
  /**
   * @typedef {array} GetBucketsResponse
   * @property {Bucket[]} 0 Array of {@link Bucket} instances.
   * @property {object} 1 nextQuery A query object to receive more results.
   * @property {object} 2 The full API response.
   */
  /**
   * @callback GetBucketsCallback
   * @param {?Error} err Request error, if any.
   * @param {Bucket[]} buckets Array of {@link Bucket} instances.
   * @param {object} nextQuery A query object to receive more results.
   * @param {object} apiResponse The full API response.
   */
  /**
   * Get Bucket objects for all of the buckets in your project.
   *
   * See {@link https://cloud.google.com/storage/docs/json_api/v1/buckets/list| Buckets: list API Documentation}
   *
   * @param {GetBucketsRequest} [query] Query object for listing buckets.
   * @param {GetBucketsCallback} [callback] Callback function.
   * @returns {Promise<GetBucketsResponse>}
   *
   * @example
   * ```
   * const {Storage} = require('@google-cloud/storage');
   * const storage = new Storage();
   * storage.getBuckets(function(err, buckets) {
   *   if (!err) {
   *     // buckets is an array of Bucket objects.
   *   }
   * });
   *
   * //-
   * // To control how many API requests are made and page through the results
   * // manually, set `autoPaginate` to `false`.
   * //-
   * const callback = function(err, buckets, nextQuery, apiResponse) {
   *   if (nextQuery) {
   *     // More results exist.
   *     storage.getBuckets(nextQuery, callback);
   *   }
   *
   *   // The `metadata` property is populated for you with the metadata at the
   *   // time of fetching.
   *   buckets[0].metadata;
   *
   *   // However, in cases where you are concerned the metadata could have
   *   // changed, use the `getMetadata` method.
   *   buckets[0].getMetadata(function(err, metadata, apiResponse) {});
   * };
   *
   * storage.getBuckets({
   *   autoPaginate: false
   * }, callback);
   *
   * //-
   * // If the callback is omitted, we'll return a Promise.
   * //-
   * storage.getBuckets().then(function(data) {
   *   const buckets = data[0];
   * });
   *
   * ```
   * @example <caption>include:samples/buckets.js</caption>
   * region_tag:storage_list_buckets
   * Another example:
   */
  getBuckets(
    optionsOrCallback?: GetBucketsRequest | GetBucketsCallback,
    cb?: GetBucketsCallback
  ): void | Promise<GetBucketsResponse> {
    const {options, callback} = normalize<GetBucketsRequest>(
      optionsOrCallback,
      cb
    );
    options.project = options.project || this.projectId;

    this.request(
      {
        uri: '/b',
        qs: options,
      },
      (err, resp) => {
        if (err) {
          callback(err, null, null, resp);
          return;
        }

        const buckets = arrify(resp.items).map((bucket: Metadata) => {
          const bucketInstance = this.bucket(bucket.id);
          bucketInstance.metadata = bucket;
          return bucketInstance;
        });

        const nextQuery = resp.nextPageToken
          ? Object.assign({}, options, {pageToken: resp.nextPageToken})
          : null;

        callback(null, buckets, nextQuery, resp);
      }
    );
  }

  /**
   * Query object for listing HMAC keys.
   *
   * @typedef {object} GetHmacKeysOptions
   * @property {string} [projectId] The project ID of the project that owns
   *     the service account of the requested HMAC key. If not provided,
   *     the project ID used to instantiate the Storage client will be used.
   * @property {string} [serviceAccountEmail] If present, only HMAC keys for the
   *     given service account are returned.
   * @property {boolean} [showDeletedKeys=false] If true, include keys in the DELETE
   *     state. Default is false.
   * @property {boolean} [autoPaginate=true] Have pagination handled
   *     automatically.
   * @property {number} [maxApiCalls] Maximum number of API calls to make.
   * @property {number} [maxResults] Maximum number of items plus prefixes to
   *     return per call.
   *     Note: By default will handle pagination automatically
   *     if more than 1 page worth of results are requested per call.
   *     When `autoPaginate` is set to `false` the smaller of `maxResults`
   *     or 1 page of results will be returned per call.
   * @property {string} [pageToken] A previously-returned page token
   *     representing part of the larger set of results to view.
   * @property {string} [userProject] This parameter is currently ignored.
   */
  /**
   * @typedef {array} GetHmacKeysResponse
   * @property {HmacKey[]} 0 Array of {@link HmacKey} instances.
   * @param {object} nextQuery 1 A query object to receive more results.
   * @param {object} apiResponse 2 The full API response.
   */
  /**
   * @callback GetHmacKeysCallback
   * @param {?Error} err Request error, if any.
   * @param {HmacKey[]} hmacKeys Array of {@link HmacKey} instances.
   * @param {object} nextQuery A query object to receive more results.
   * @param {object} apiResponse The full API response.
   */
  /**
   * Retrieves a list of HMAC keys matching the criteria.
   *
   * The authenticated user must have storage.hmacKeys.list permission for the project in which the key exists.
   *
   * @param {GetHmacKeysOption} options Configuration options.
   * @param {GetHmacKeysCallback} callback Callback function.
   * @return {Promise<GetHmacKeysResponse>}
   *
   * @example
   * ```
   * const {Storage} = require('@google-cloud/storage');
   * const storage = new Storage();
   * storage.getHmacKeys(function(err, hmacKeys) {
   *   if (!err) {
   *     // hmacKeys is an array of HmacKey objects.
   *   }
   * });
   *
   * //-
   * // To control how many API requests are made and page through the results
   * // manually, set `autoPaginate` to `false`.
   * //-
   * const callback = function(err, hmacKeys, nextQuery, apiResponse) {
   *   if (nextQuery) {
   *     // More results exist.
   *     storage.getHmacKeys(nextQuery, callback);
   *   }
   *
   *   // The `metadata` property is populated for you with the metadata at the
   *   // time of fetching.
   *   hmacKeys[0].metadata;
   * };
   *
   * storage.getHmacKeys({
   *   autoPaginate: false
   * }, callback);
   *
   * //-
   * // If the callback is omitted, we'll return a Promise.
   * //-
   * storage.getHmacKeys().then(function(data) {
   *   const hmacKeys = data[0];
   * });
   * ```
   */
  getHmacKeys(options?: GetHmacKeysOptions): Promise<GetHmacKeysResponse>;
  getHmacKeys(callback: GetHmacKeysCallback): void;
  getHmacKeys(options: GetHmacKeysOptions, callback: GetHmacKeysCallback): void;
  getHmacKeys(
    optionsOrCb?: GetHmacKeysOptions | GetHmacKeysCallback,
    cb?: GetHmacKeysCallback
  ): Promise<GetHmacKeysResponse> | void {
    const {options, callback} = normalize<GetHmacKeysOptions>(optionsOrCb, cb);
    const query = Object.assign({}, options);
    const projectId = query.projectId || this.projectId;
    delete query.projectId;

    this.request(
      {
        uri: `/projects/${projectId}/hmacKeys`,
        qs: query,
      },
      (err, resp) => {
        if (err) {
          callback(err, null, null, resp);
          return;
        }

        const hmacKeys = arrify(resp.items).map((hmacKey: HmacKeyMetadata) => {
          const hmacKeyInstance = this.hmacKey(hmacKey.accessId, {
            projectId: hmacKey.projectId,
          });
          hmacKeyInstance.metadata = hmacKey;
          return hmacKeyInstance;
        });

        const nextQuery = resp.nextPageToken
          ? Object.assign({}, options, {pageToken: resp.nextPageToken})
          : null;

        callback(null, hmacKeys, nextQuery, resp);
      }
    );
  }

  getServiceAccount(
    options?: GetServiceAccountOptions
  ): Promise<GetServiceAccountResponse>;
  getServiceAccount(
    options?: GetServiceAccountOptions
  ): Promise<GetServiceAccountResponse>;
  getServiceAccount(
    options: GetServiceAccountOptions,
    callback: GetServiceAccountCallback
  ): void;
  getServiceAccount(callback: GetServiceAccountCallback): void;
  /**
   * @typedef {array} GetServiceAccountResponse
   * @property {object} 0 The service account resource.
   * @property {object} 1 The full
   * {@link https://cloud.google.com/storage/docs/json_api/v1/projects/serviceAccount#resource| API response}.
   */
  /**
   * @callback GetServiceAccountCallback
   * @param {?Error} err Request error, if any.
   * @param {object} serviceAccount The serviceAccount resource.
   * @param {string} serviceAccount.emailAddress The service account email
   *     address.
   * @param {object} apiResponse The full
   * {@link https://cloud.google.com/storage/docs/json_api/v1/projects/serviceAccount#resource| API response}.
   */
  /**
   * Get the email address of this project's Google Cloud Storage service
   * account.
   *
   * See {@link https://cloud.google.com/storage/docs/json_api/v1/projects/serviceAccount/get| Projects.serviceAccount: get API Documentation}
   * See {@link https://cloud.google.com/storage/docs/json_api/v1/projects/serviceAccount#resource| Projects.serviceAccount Resource}
   *
   * @param {object} [options] Configuration object.
   * @param {string} [options.userProject] User project to be billed for this
   *     request.
   * @param {GetServiceAccountCallback} [callback] Callback function.
   * @returns {Promise<GetServiceAccountResponse>}
   *
   * @example
   * ```
   * const {Storage} = require('@google-cloud/storage');
   * const storage = new Storage();
   *
   * storage.getServiceAccount(function(err, serviceAccount, apiResponse) {
   *   if (!err) {
   *     const serviceAccountEmail = serviceAccount.emailAddress;
   *   }
   * });
   *
   * //-
   * // If the callback is omitted, we'll return a Promise.
   * //-
   * storage.getServiceAccount().then(function(data) {
   *   const serviceAccountEmail = data[0].emailAddress;
   *   const apiResponse = data[1];
   * });
   * ```
   */
  getServiceAccount(
    optionsOrCallback?: GetServiceAccountOptions | GetServiceAccountCallback,
    cb?: GetServiceAccountCallback
  ): void | Promise<GetServiceAccountResponse> {
    const {options, callback} = normalize<GetServiceAccountOptions>(
      optionsOrCallback,
      cb
    );
    this.request(
      {
        uri: `/projects/${this.projectId}/serviceAccount`,
        qs: options,
      },
      (err, resp) => {
        if (err) {
          callback(err, null, resp);
          return;
        }

        const camelCaseResponse = {} as {[index: string]: string};

        for (const prop in resp) {
          // eslint-disable-next-line no-prototype-builtins
          if (resp.hasOwnProperty(prop)) {
            const camelCaseProp = prop.replace(/_(\w)/g, (_, match) =>
              match.toUpperCase()
            );
            camelCaseResponse[camelCaseProp] = resp[prop];
          }
        }

        callback(null, camelCaseResponse, resp);
      }
    );
  }

  /**
   * Get a reference to an HmacKey object.
   * Note: this does not fetch the HMAC key's metadata. Use HmacKey#get() to
   * retrieve and populate the metadata.
   *
   * To get a reference to an HMAC key that's not created for a service
   * account in the same project used to instantiate the Storage client,
   * supply the project's ID as `projectId` in the `options` argument.
   *
   * @param {string} accessId The HMAC key's access ID.
   * @param {HmacKeyOptions} options HmacKey constructor options.
   * @returns {HmacKey}
   * @see HmacKey
   *
   * @example
   * ```
   * const {Storage} = require('@google-cloud/storage');
   * const storage = new Storage();
   * const hmacKey = storage.hmacKey('ACCESS_ID');
   * ```
   */
  hmacKey(accessId: string, options?: HmacKeyOptions) {
    if (!accessId) {
      throw new Error(StorageExceptionMessages.HMAC_ACCESS_ID);
    }

    return new HmacKey(this, accessId, options);
  }
}

/*! Developer Documentation
 *
 * These methods can be auto-paginated.
 */
paginator.extend(Storage, ['getBuckets', 'getHmacKeys']);

/*! Developer Documentation
 *
 * All async methods (except for streams) will return a Promise in the event
 * that a callback is omitted.
 */
promisifyAll(Storage, {
  exclude: ['bucket', 'channel', 'hmacKey'],
});<|MERGE_RESOLUTION|>--- conflicted
+++ resolved
@@ -576,38 +576,6 @@
     // Note: EMULATOR_HOST is an experimental configuration variable. Use apiEndpoint instead.
     const baseUrl = EMULATOR_HOST || `${options.apiEndpoint}/storage/v1`;
 
-<<<<<<< HEAD
-    let packageJson: ReturnType<JSON['parse']> = {};
-
-    try {
-      // if requiring from 'build' (default)
-      packageJson = require('../../package.json');
-    } catch (e) {
-      // if requiring directly from TypeScript context
-      packageJson = require('../package.json');
-=======
-    let autoRetryValue = AUTO_RETRY_DEFAULT;
-    if (
-      options.autoRetry !== undefined &&
-      options.retryOptions?.autoRetry !== undefined
-    ) {
-      throw new ApiError(StorageExceptionMessages.AUTO_RETRY_DEPRECATED);
-    } else if (options.autoRetry !== undefined) {
-      autoRetryValue = options.autoRetry;
-    } else if (options.retryOptions?.autoRetry !== undefined) {
-      autoRetryValue = options.retryOptions.autoRetry;
-    }
-
-    let maxRetryValue = MAX_RETRY_DEFAULT;
-    if (options.maxRetries && options.retryOptions?.maxRetries) {
-      throw new ApiError(StorageExceptionMessages.MAX_RETRIES_DEPRECATED);
-    } else if (options.maxRetries) {
-      maxRetryValue = options.maxRetries;
-    } else if (options.retryOptions?.maxRetries) {
-      maxRetryValue = options.retryOptions.maxRetries;
->>>>>>> ad8440b6
-    }
-
     const config = {
       apiEndpoint: options.apiEndpoint!,
       retryOptions: {
